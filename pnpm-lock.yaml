--- conflicted
+++ resolved
@@ -29,18 +29,15 @@
   prism-media:
     specifier: ^1.3.5
     version: 1.3.5
-<<<<<<< HEAD
   telegraf:
     specifier: ^4.16.3
     version: 4.16.3
-=======
   tsx:
     specifier: ^4.19.2
     version: 4.19.2
   typescript:
     specifier: ^5.7.2
     version: 5.7.2
->>>>>>> 063455af
   zod:
     specifier: ^3.24.1
     version: 3.24.1
@@ -1149,8 +1146,8 @@
       p-queue: 6.6.2
       p-retry: 4.6.2
       uuid: 10.0.0
-      zod: 3.23.8
-      zod-to-json-schema: 3.24.1(zod@3.23.8)
+      zod: 3.24.1
+      zod-to-json-schema: 3.24.1(zod@3.24.1)
     transitivePeerDependencies:
       - openai
     dev: false
@@ -3010,12 +3007,6 @@
     hasBin: true
     dev: false
 
-  /nanoid@3.3.7:
-    resolution: {integrity: sha512-eSRppjcPIatRIMC1U6UngP8XFcz8MQWGQdt1MTBQ7NaAmvXDfvNxbvWV3x2y6CdEUciCSsDHDQZbhYaB8QEo2g==}
-    engines: {node: ^10 || ^12 || ^13.7 || ^14 || >=15.0.1}
-    hasBin: true
-    dev: false
-
   /nanoid@3.3.8:
     resolution: {integrity: sha512-WNLf5Sd8oZxOm+TzppcYk8gVOgP+l58xNy58D0nbUnOxOWRWvlcCV4kUF7ltmI6PsrLl/BgKEyS4mqsGChFN0w==}
     engines: {node: ^10 || ^12 || ^13.7 || ^14 || >=15.0.1}
@@ -3332,7 +3323,7 @@
     resolution: {integrity: sha512-OCVPnIObs4N29kxTjzLfUryOkvZEq+pf8jTF0lg8E7uETuWHA+v7j3c/xJmiqpX450191LlmZfUKkXxkTry7nA==}
     engines: {node: ^10 || ^12 || >=14}
     dependencies:
-      nanoid: 3.3.7
+      nanoid: 3.3.8
       picocolors: 1.1.1
       source-map-js: 1.2.1
     dev: false
