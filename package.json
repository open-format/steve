{
  "name": "steve",
  "version": "0.0.1",
  "description": "",
  "type": "module",
  "main": "src/agent/index.ts",
  "scripts": {
    "start": "tsx src/agent/index.ts",
    "dev": "tsx watch src/agent/index.ts",
    "build": "tsc",
    "type-check": "tsc --noEmit"
  },
  "keywords": [],
  "author": "Open Format",
  "license": "ISC",
  "devDependencies": {
    "@flydotio/dockerfile": "^0.5.9",
    "@types/bun": "latest",
    "@types/node": "^22.10.2"
  },
  "dependencies": {
    "@discordjs/voice": "^0.18.0",
    "@elizaos/adapter-postgres": "^0.1.7-alpha.2",
    "@elizaos/client-direct": "^0.1.7-alpha.2",
    "@elizaos/core": "^0.1.7-alpha.2",
    "discord.js": "^14.16.3",
    "dotenv": "^16.4.7",
    "fluent-ffmpeg": "^2.1.3",
    "prism-media": "^1.3.5",
<<<<<<< HEAD
    "telegraf": "^4.16.3",
    "zod": "^3.24.1"
=======
    "zod": "^3.24.1",
    "tsx": "^4.19.2",
    "typescript": "^5.7.2"
>>>>>>> 063455af
  }
}<|MERGE_RESOLUTION|>--- conflicted
+++ resolved
@@ -27,13 +27,9 @@
     "dotenv": "^16.4.7",
     "fluent-ffmpeg": "^2.1.3",
     "prism-media": "^1.3.5",
-<<<<<<< HEAD
     "telegraf": "^4.16.3",
+    "tsx": "^4.19.2",
+    "typescript": "^5.7.2",
     "zod": "^3.24.1"
-=======
-    "zod": "^3.24.1",
-    "tsx": "^4.19.2",
-    "typescript": "^5.7.2"
->>>>>>> 063455af
   }
 }